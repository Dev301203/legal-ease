import { createFileRoute, useNavigate } from "@tanstack/react-router"
import { useEffect, useState } from "react"
import {
  Box,
  Button,
  Card,
  Container,
  Heading,
  HStack,
  Icon,
  Input,
  Spinner,
  Switch,
  Tabs,
  Text,
  Textarea,
  VStack,
} from "@chakra-ui/react"
import { Dialog } from "@chakra-ui/react"
import { toaster } from "@/components/ui/toaster"
import { FiSave, FiMic, FiPlay, FiList, FiMap, FiGitBranch, FiRefreshCw } from "react-icons/fi"

interface ScenarioSearchParams {
  id?: string
}

export const Route = createFileRoute("/scenario")({
  validateSearch: (
    search: Record<string, unknown>,
  ): ScenarioSearchParams => {
    return {
      id: (search.id as string) || undefined,
    }
  },
  component: SimulationPage,
})

interface Simulation {
  id: string
  headline: string
  brief: string
  createdAt: Date
  nodeCount: number
  caseId: string
  caseTitle: string
}

// Dialogue tree node types
type Party = "A" | "B"

interface DialogueNode {
  id: string
  statement: string
  party: Party
  children: DialogueNode[]
}

interface ResponseOption {
  id: string
  text: string
}

// Mock data for now
const mockSimulations: Record<string, Simulation> = {
  st1: {
    id: "st1",
    headline: "Mediation Session Simulation",
    brief: "Let's simulate a mediation session between the parties",
    createdAt: new Date("2025-10-18"),
    nodeCount: 12,
    caseId: "1",
    caseTitle: "Smith v. Johnson Contract Dispute",
  },
  st2: {
    id: "st2",
    headline: "Settlement Negotiation",
    brief: "Explore settlement negotiation strategies",
    createdAt: new Date("2025-10-19"),
    nodeCount: 8,
    caseId: "1",
    caseTitle: "Smith v. Johnson Contract Dispute",
  },
  st3: {
    id: "st3",
    headline: "Trial Outcome Analysis",
    brief: "Analyze potential court outcomes if case goes to trial",
    createdAt: new Date("2025-10-20"),
    nodeCount: 15,
    caseId: "1",
    caseTitle: "Smith v. Johnson Contract Dispute",
  },
  st4: {
    id: "st4",
    headline: "Trust Distribution Models",
    brief: "Model different trust distribution scenarios",
    createdAt: new Date("2025-10-16"),
    nodeCount: 10,
    caseId: "2",
    caseTitle: "Estate Planning - Anderson Family",
  },
  st5: {
    id: "st5",
    headline: "Family Inheritance Discussion",
    brief: "Simulate family discussions about inheritance",
    createdAt: new Date("2025-10-17"),
    nodeCount: 7,
    caseId: "2",
    caseTitle: "Estate Planning - Anderson Family",
  },
  st6: {
    id: "st6",
    headline: "Valuation Negotiation",
    brief: "Negotiate deal valuation and earnout structure",
    createdAt: new Date("2025-10-14"),
    nodeCount: 18,
    caseId: "3",
    caseTitle: "Corporate Merger - TechCorp Inc.",
  },
  st7: {
    id: "st7",
    headline: "Regulatory Approval Strategy",
    brief: "Explore regulatory approval strategy",
    createdAt: new Date("2025-10-15"),
    nodeCount: 9,
    caseId: "3",
    caseTitle: "Corporate Merger - TechCorp Inc.",
  },
}

// Initial dialogue tree with opening statement
// In production, this would be loaded from the backend based on the node ID
// For the mock, we create a simple tree with the provided node ID as root
const createInitialDialogueTree = (nodeId: string): DialogueNode => ({
  id: nodeId,
  statement:
    "Anna, good to speak. My client has run the numbers, and the most logical step is to sell the home and split the equity. He proposes a 50/50 division.",
  party: "B",
  children: [],
})

// Mock bookmarked scenarios
interface BookmarkedScenario {
  id: string
  name: string
  nodeId: string
  createdAt: Date
}

const mockBookmarkedScenarios: BookmarkedScenario[] = [
  {
    id: "bm1",
    name: "Opening Move: Mediation Start",
    nodeId: "st1-root",
    createdAt: new Date("2025-10-20"),
  },
  {
    id: "bm2",
    name: "Settlement Negotiation Start",
    nodeId: "st2-root",
    createdAt: new Date("2025-10-21"),
  },
]

// Mock LLM responses for different user inputs
const getMockResponses = (userInput: string): ResponseOption[] => {
  // For demonstration, return contextual responses
  if (userInput.toLowerCase().includes("nesting")) {
    return [
      {
        id: "r1",
        text: "A 'nesting arrangement' is financially unworkable. Let's be realistic.",
      },
      {
        id: "r2",
        text: "My client is willing to discuss that, provided he has buyout options for her share.",
      },
      {
        id: "r3",
        text: "Let's park the home and confirm the spousal support figures first.",
      },
    ]
  } else if (userInput.toLowerCase().includes("stability")) {
    return [
      {
        id: "r1",
        text: "We understand the concern, but we need a concrete proposal for the property.",
      },
      {
        id: "r2",
        text: "Perhaps we can explore a delayed sale with your client retaining occupancy for 12 months?",
      },
      {
        id: "r3",
        text: "What if we discuss a structured buyout over time instead?",
      },
    ]
  } else {
    return [
      {
        id: "r1",
        text: "I understand your position. What alternative arrangement would your client prefer?",
      },
      {
        id: "r2",
        text: "That's a significant departure from our proposal. Can you provide more details?",
      },
      {
        id: "r3",
        text: "Let me discuss this with my client and get back to you with options.",
      },
    ]
  }
}

function SimulationPage() {
  const navigate = useNavigate()
  const { id } = Route.useSearch()

  // If no node ID, redirect to cases list
  if (!id) {
    navigate({ to: "/cases" })
    return null
  }

  // State management
  const [dialogueTree, setDialogueTree] = useState<DialogueNode>(
    createInitialDialogueTree(id)
  )
  const [customResponse, setCustomResponse] = useState("")
  const [isLoading, setIsLoading] = useState(false)
  const [pendingResponseOptions, setPendingResponseOptions] = useState<
    ResponseOption[]
  >([])
  const [isSaveModalOpen, setIsSaveModalOpen] = useState(false)
  const [scenarioName, setScenarioName] = useState("")
  const [isGeneratingVoiceover, setIsGeneratingVoiceover] = useState(false)
  const [narrationUrl, setNarrationUrl] = useState<string | null>(null)
  const [activeTab, setActiveTab] = useState<string>("current")
  const [viewMode, setViewMode] = useState<"conversation" | "tree">("conversation")

  const [isRecording, setIsRecording] = useState(false)
  const [mediaRecorder, setMediaRecorder] = useState<MediaRecorder | null>(null)
  const [audioChunks, setAudioChunks] = useState<Blob[]>([])


  const handleStartRecording = async () => {
  try {
    const stream = await navigator.mediaDevices.getUserMedia({ audio: true });
    const recorder = new MediaRecorder(stream);
    const chunks: Blob[] = [];
    setAudioChunks(chunks);

    recorder.ondataavailable = (event) => {
      chunks.push(event.data);
    };

    recorder.start();
    setMediaRecorder(recorder);
    setIsRecording(true);
  } catch (err) {
    console.error("Microphone access denied or unavailable:", err);
  }
};


function encodeWAV(audioBuffer: AudioBuffer) {
  const numChannels = audioBuffer.numberOfChannels;
  const sampleRate = audioBuffer.sampleRate;
  const format = 1; // PCM
  const bitsPerSample = 16;

  const samples = interleave(audioBuffer);
  const buffer = new ArrayBuffer(44 + samples.length * 2);
  const view = new DataView(buffer);

  // RIFF chunk descriptor
  writeString(view, 0, "RIFF");
  view.setUint32(4, 36 + samples.length * 2, true);
  writeString(view, 8, "WAVE");

  // fmt subchunk
  writeString(view, 12, "fmt ");
  view.setUint32(16, 16, true); // subchunk1 size
  view.setUint16(20, format, true);
  view.setUint16(22, numChannels, true);
  view.setUint32(24, sampleRate, true);
  view.setUint32(28, sampleRate * numChannels * bitsPerSample / 8, true);
  view.setUint16(32, numChannels * bitsPerSample / 8, true);
  view.setUint16(34, bitsPerSample, true);

  // data subchunk
  writeString(view, 36, "data");
  view.setUint32(40, samples.length * 2, true);

  // write PCM samples
  let offset = 44;
  for (let i = 0; i < samples.length; i++, offset += 2) {
    let s = Math.max(-1, Math.min(1, samples[i]));
    view.setInt16(offset, s < 0 ? s * 0x8000 : s * 0x7fff, true);
  }

  return new Blob([view], { type: "audio/wav" });
}

// Helper: interleave channels
function interleave(buffer: AudioBuffer) {
  const numChannels = buffer.numberOfChannels;
  const length = buffer.length;
  const result = new Float32Array(length * numChannels);

  for (let i = 0; i < length; i++) {
    for (let ch = 0; ch < numChannels; ch++) {
      result[i * numChannels + ch] = buffer.getChannelData(ch)[i];
    }
  }
  return result;
}

function writeString(view: DataView, offset: number, str: string) {
  for (let i = 0; i < str.length; i++) {
    view.setUint8(offset + i, str.charCodeAt(i));
  }
}


const handleStopRecording = async () => {
  if (mediaRecorder) {
    mediaRecorder.onstop = async () => {
      try {
        // Convert recorded chunks to ArrayBuffer
        const blob = new Blob(audioChunks);
        const arrayBuffer = await blob.arrayBuffer();

        // Decode audio
        const audioCtx = new (window.AudioContext || (window as any).webkitAudioContext)();
        const audioBuffer = await audioCtx.decodeAudioData(arrayBuffer);

        // Encode to WAV
        const wavBlob = encodeWAV(audioBuffer);

        // Send to backend
        const formData = new FormData();
        formData.append("audio_file", wavBlob, "recording.wav");

        const response = await fetch("http://localhost:8000/api/v1/transcribe-audio", {
          method: "POST",
          body: formData,
        });

        if (!response.ok) throw new Error(`Transcription failed: ${response.status}`);

        const data = await response.json();
        const transcript = data.message;

        // Instead of appending to general_notes, set it to customResponse
        setCustomResponse(transcript);

      } catch (err) {
        console.error("Error sending audio to backend:", err);
      } finally {
        setIsRecording(false);
        setAudioChunks([]);
      }
    };

    mediaRecorder.stop();
  }
};



  // Mock: Extract simulation ID from node ID
  // In production, the backend would return this with the node data
  const getSimulationId = (nodeId: string): string => {
    // If it starts with "st" followed by a number, extract simulation ID
    const match = nodeId.match(/^(st\d+)/)
    if (match) return match[1]
    // For dynamically created nodes, default to st1 for mock
    return "st1"
  }

  const simulationId = getSimulationId(id)
  const simulation = mockSimulations[simulationId]

  // If simulation not found, redirect to cases list
  if (!simulation) {
    navigate({ to: "/cases" })
    return null
  }

  // Mock function to get narration URL
  const getNarrationUrl = async (simulationId: string): Promise<string | null> => {
    // Mocking the endpoint call
    // Let's assume even-numbered simulation IDs have existing narrations
    const simIdNumber = parseInt(simulationId.replace("st", ""), 10)
    if (simIdNumber % 2 === 0) {
      return `/mock-audio/${simulationId}.mp3`
    }
    return null
  }

  useEffect(() => {
    if (id) {
      getNarrationUrl(id).then(setNarrationUrl)
    }
  }, [id])

  // Find a node by ID in the tree (recursive search)
  const findNodeById = (tree: DialogueNode, nodeId: string): DialogueNode | null => {
    if (tree.id === nodeId) return tree

    for (const child of tree.children) {
      const found = findNodeById(child, nodeId)
      if (found) return found
    }

    return null
  }

  // Build path from root to target node
  const buildPathToNode = (tree: DialogueNode, targetId: string, path: DialogueNode[] = []): DialogueNode[] | null => {
    const newPath = [...path, tree]

    if (tree.id === targetId) {
      return newPath
    }

    for (const child of tree.children) {
      const found = buildPathToNode(child, targetId, newPath)
      if (found) return found
    }

    return null
  }

  // Get current node based on URL id parameter
  const getCurrentNode = (): DialogueNode | null => {
    if (!id) return null
    return findNodeById(dialogueTree, id)
  }

  // Get conversation history (all nodes from root to current)
  const getConversationHistory = (): DialogueNode[] => {
    if (!id) return []
    const path = buildPathToNode(dialogueTree, id)
    return path || []
  }

  // Get the party whose turn it is
  const getCurrentTurnParty = (): Party | null => {
    const currentNode = getCurrentNode()
    if (!currentNode) return null
    return currentNode.party === "A" ? "B" : "A"
  }

  // Handle submitting a custom response (Party A's turn)
  const handleSubmitCustomResponse = async () => {
    if (!customResponse.trim() || isLoading || !id) return

    setIsLoading(true)

    const responses = getMockResponses(customResponse)
    setPendingResponseOptions(responses)

    // Add user's response to the tree
    const newNode: DialogueNode = {
      id: `node-${Date.now()}`,
      statement: customResponse,
      party: "A",
      children: [],
    }

    // Update tree
    const updatedTree = { ...dialogueTree }
    const currentNode = findNodeById(updatedTree, id)
    if (currentNode) {
      currentNode.children.push(newNode)
      setDialogueTree(updatedTree)
      setCustomResponse("")

      // Navigate to the new node
      navigate({ to: "/scenario", search: { id: newNode.id } })
    }

    setIsLoading(false)
  }

  // Handle selecting a pre-generated response option (Party A's turn)
  const handleSelectPregeneratedResponse = async (responseText: string) => {
    if (isLoading || !id) return

    setIsLoading(true)

    const responses = getMockResponses(responseText)
    setPendingResponseOptions(responses)

    // Add response to the tree
    const newNode: DialogueNode = {
      id: `node-${Date.now()}`,
      statement: responseText,
      party: "A",
      children: [],
    }

    const updatedTree = { ...dialogueTree }
    const currentNode = findNodeById(updatedTree, id)
    if (currentNode) {
      currentNode.children.push(newNode)
      setDialogueTree(updatedTree)

      // Navigate to the new node
      navigate({ to: "/scenario", search: { id: newNode.id } })
    }

    setIsLoading(false)
  }

  // Handle selecting opposing counsel's response (Party B's turn)
  const handleSelectOpposingResponse = (responseText: string) => {
    if (!id) return

    const newNode: DialogueNode = {
      id: `node-${Date.now()}`,
      statement: responseText,
      party: "B",
      children: [],
    }

    const updatedTree = { ...dialogueTree }
    const currentNode = findNodeById(updatedTree, id)
    if (currentNode) {
      currentNode.children.push(newNode)
      setDialogueTree(updatedTree)
      setPendingResponseOptions([])

      // Navigate to the new node
      navigate({ to: "/scenario", search: { id: newNode.id } })
    }
  }

  // Handle navigation to a specific node in history
  const handleNavigateToNode = (nodeId: string) => {
    // Simply navigate to the node ID - the URL will update and component will re-render
    navigate({ to: "/scenario", search: { id: nodeId } })

    // Update pending responses based on the node
    const node = findNodeById(dialogueTree, nodeId)
    if (node && node.party === "A") {
      const responses = getMockResponses(node.statement)
      setPendingResponseOptions(responses)
    } else {
      setPendingResponseOptions([])
    }
    setCustomResponse("")
  }

<<<<<<< HEAD
=======
  // Handle going back one step
  // const handleBackOne = () => {
  //   const history = getConversationHistory()
  //   if (history.length > 1) {
  //     // Navigate to the parent node (second-to-last in history)
  //     const parentNode = history[history.length - 2]
  //     handleNavigateToNode(parentNode.id)
  //   }
  // }

>>>>>>> e11bfd84
  // Handle save scenario
  const handleSaveScenario = () => {
    if (!scenarioName.trim()) return

    toaster.create({
      title: "Scenario saved",
      description: `"${scenarioName}" has been saved successfully.`,
      type: "success",
      duration: 3000,
    })

    setIsSaveModalOpen(false)
    setScenarioName("")
  }

  // Handle generate voiceover
  const handleGenerateVoiceover = () => {
    setIsGeneratingVoiceover(true)

    setTimeout(() => {
      const newNarrationUrl = `/mock-audio/${id}.mp3`
      setNarrationUrl(newNarrationUrl)
      setIsGeneratingVoiceover(false)
      toaster.create({
        title: "Voiceover generated",
        description: "The conversation voiceover is ready for download.",
        type: "success",
        duration: 3000,
      })
    }, 2000)
  }

  const handlePlayNarration = () => {
    if (narrationUrl) {
      const audio = new Audio(narrationUrl)
      audio.play()
      toaster.create({
        title: "Playing narration",
        description: "Audio playback has started.",
        type: "info",
        duration: 2000,
      })
    }
  }

  // // Handle visualize
  // const handleVisualize = () => {
  //   setIsVisualizationOpen(true)
  //   toaster.create({
  //     title: "Visualization opened",
  //     description: "Dialogue tree visualization is now available.",
  //     type: "info",
  //     duration: 2000,
  //   })
  // }

  const currentNode = getCurrentNode()
  const conversationHistory = getConversationHistory()
  const currentTurnParty = getCurrentTurnParty()
  const isPartyATurn = currentTurnParty === "A"
  const isPartyBTurn = currentTurnParty === "B"

  // Initial response options for Party A's first turn
  const initialResponseOptions: ResponseOption[] = [
    {
      id: "initial-1",
      text: "My client cannot sell. The children's stability is paramount.",
    },
    {
      id: "initial-2",
      text: "We are not prepared to discuss a sale at this time. Let's focus on custody.",
    },
    {
      id: "initial-3",
      text: "What valuation are you proposing for the home?",
    },
  ]

  return (
    <Box minHeight="100vh" bg="#F4ECD8" py={8}>
      <Container maxW="1200px">
        {/* Simulation Title */}
        <Heading fontSize="3xl" fontWeight="bold" color="#3A3A3A" mb={6}>
          {simulation.headline}
        </Heading>

        <HStack alignItems="stretch" gap={6}>
          {/* Left Column - Conversation History */}
          <Box
            width="280px"
            bg="white"
            borderRadius="md"
            shadow="sm"
            display="flex"
            flexDirection="column"
            // minHeight="calc(100vh - 120px)"
            maxHeight="calc(100vh - 120px)"
          >
          {/* Sidebar Header */}
          <Box p={4} borderBottom="1px solid" borderColor="gray.200">
            <Heading fontSize="xl" fontWeight="semibold" color="#3A3A3A">
              Scenarios
            </Heading>
          </Box>

          {/* Tabs */}
          <Tabs.Root
            value={activeTab}
            onValueChange={(e) => setActiveTab(e.value)}
            flex={1}
            display="flex"
            flexDirection="column"
          >
            <Tabs.List px={4} pt={2}>
              <Tabs.Trigger value="current" fontWeight="semibold">Current</Tabs.Trigger>
              <Tabs.Trigger value="bookmarked" fontWeight="semibold">Bookmarked</Tabs.Trigger>
            </Tabs.List>

            {/* Current Tab - Conversation History */}
            <Tabs.Content value="current" flex={1} overflowY="auto" p={4}>
              <VStack gap={2} alignItems="stretch">
                {conversationHistory.map((node, index) => (
                  <Box
                    key={node.id}
                    p={3}
                    bg="white"
                    border="2px solid"
                    borderColor={node.party === "A" ? "slate.500" : "salmon.500"}
                    borderRadius="md"
                    cursor="pointer"
                    opacity={index === conversationHistory.length - 1 ? 1 : 0.7}
                    _hover={{
                      opacity: 1,
                      shadow: "sm",
                      borderColor: node.party === "A" ? "slate.600" : "salmon.600",
                    }}
                    onClick={() => handleNavigateToNode(node.id)}
                    transition="all 0.2s"
                  >
                    <Text fontSize="xs" fontWeight="bold" color="#3A3A3A" mb={1}>
                      {node.party === "A" ? "Party A" : "Party B"}
                    </Text>
                    <Text fontSize="sm" color="#3A3A3A" lineHeight="1.4">
                      {node.statement}
                    </Text>
                  </Box>
                ))}
              </VStack>
            </Tabs.Content>

            {/* Bookmarked Tab - Saved Scenarios */}
            <Tabs.Content value="bookmarked" flex={1} overflowY="auto" p={4}>
              <VStack gap={3} alignItems="stretch">
                {mockBookmarkedScenarios.map((bookmark) => (
                  <Card.Root
                    key={bookmark.id}
                    bg="white"
                    cursor="pointer"
                    _hover={{ shadow: "md" }}
                    transition="all 0.2s"
                    onClick={() =>
                      navigate({ to: "/scenario", search: { id: bookmark.nodeId } })
                    }
                  >
                    <Card.Body p={3}>
                      <VStack alignItems="flex-start" gap={2}>
                        <Text fontSize="sm" fontWeight="semibold" color="#3A3A3A">
                          {bookmark.name}
                        </Text>
                        <Text fontSize="xs" color="#999">
                          {bookmark.createdAt.toLocaleDateString("en-US", {
                            month: "short",
                            day: "numeric",
                            year: "numeric",
                          })}
                        </Text>
                      </VStack>
                    </Card.Body>
                  </Card.Root>
                ))}
              </VStack>
            </Tabs.Content>
          </Tabs.Root>

          {/* Sidebar Buttons - Only show in Current tab */}
          {activeTab === "current" && (
            <Box p={4} borderTop="1px solid" borderColor="gray.200">
              <VStack gap={2} width="100%">
                {/* <Button
                  width="100%"
                  variant="outline"
                  size="sm"
                  color="darkGrey.text"
                  borderColor="darkGrey.text"
                  _hover={{ bg: "gray.100" }}
                  onClick={() => setViewMode(viewMode === "tree" ? "conversation" : "tree")}
                >
                  <FiEye />
                  {viewMode === "tree" ? "Conversation" : "Tree View"}
                </Button> */}
                <Button
                  width="100%"
                  variant="outline"
                  size="sm"
                  color="darkGrey.text"
                  borderColor="darkGrey.text"
                  _hover={{ bg: "gray.100" }}
                  onClick={
                    narrationUrl ? handlePlayNarration : handleGenerateVoiceover
                  }
                  loading={isGeneratingVoiceover}
                  loadingText="Generating..."
                >
                  {narrationUrl ? <FiPlay /> : <FiMic />}
                  {narrationUrl ? "Play" : "Generate Narration"}
                </Button>
                <Button
                  width="100%"
                  variant="outline"
                  size="sm"
                  color="darkGrey.text"
                  borderColor="darkGrey.text"
                  _hover={{ bg: "gray.100" }}
                  onClick={() => setIsSaveModalOpen(true)}
                >
                  <FiSave />
                  Bookmark
                </Button>
              </VStack>
            </Box>
          )}
        </Box>

        {/* Main Content Area */}
        <Box flex={1}>

            {/* View Mode Switch */}
            <Box
              bg="white"
              borderRadius="md"
              mb={6}
              shadow="sm"
            >
              {/* Explorer Header */}
              <Box p={4} borderBottom="1px solid" borderColor="gray.200">
                <Heading fontSize="xl" fontWeight="semibold" color="#3A3A3A">
                  Scenario Explorer
                </Heading>
              </Box>

              {/* Switch */}
              <Box p={4}>
                <Switch.Root
                  size="lg"
                  colorPalette="slate"
                  checked={viewMode === "tree"}
                  onCheckedChange={(e) => setViewMode(e.checked ? "tree" : "conversation")}
                >
                  <Switch.HiddenInput />
                  <Switch.Control>
                    <Switch.Thumb />
                    <Switch.Indicator fallback={<Icon as={FiList} color="gray.600" />}>
                      <Icon as={FiMap} color="slate.600" />
                    </Switch.Indicator>
                  </Switch.Control>
                  <Switch.Label fontWeight="semibold" color="#3A3A3A">
                    {viewMode === "conversation" ? "Turn-by-Turn" : "Overview"}
                  </Switch.Label>
                </Switch.Root>
              </Box>
            </Box>

            {currentNode && (
              <>
                {viewMode === "conversation" ? (
                  <>
                    <Heading
                      fontSize="lg"
                      fontWeight="bold"
                      color="#3A3A3A"
                      textTransform="uppercase"
                      mb={3}
                    >
                      Last Statement
                    </Heading>

                {/* Current Statement */}
                <Card.Root
                  mb={6}
                  bg="white"
                  border="2px solid"
                  borderColor={currentNode.party === "A" ? "slate.500" : "salmon.500"}
                >
                  <Card.Body>
                    <VStack alignItems="flex-start" gap={3}>
                      <Text fontSize="lg" color="#3A3A3A" lineHeight="1.6">
                        {currentNode.statement}
                      </Text>
                    </VStack>
                  </Card.Body>
                </Card.Root>

                {/* Loading State */}
                {isLoading && (
                  <Box textAlign="center" py={8}>
                    <Spinner size="lg" color="slate" mb={4} />
                    <Text fontSize="md" color="#666">
                      Generating responses...
                    </Text>
                  </Box>
                )}

                {/* Party A's Turn - Show Response Options */}
                {!isLoading && isPartyATurn && (
                  <>
                    <HStack gap={2} align="center" mb={3}>
                      <Heading
                        fontSize="lg"
                        fontWeight="bold"
                        color="#3A3A3A"
                        textTransform="uppercase"
                      >
                        Next Statement
                      </Heading>
                      {/* Regenerate button - TODO: Backend integration needed */}
                      {/* When clicked, should call API to regenerate dialogue tree with current node as root */}
                      {/* This will provide new response options based on the last statement */}
                      <Button
                        variant="ghost"
                        size="xs"
                        color="#3A3A3A"
                        _hover={{ bg: "gray.100" }}
                        onClick={() => {
                          // TODO: Implement backend call to regenerate tree
                          // API endpoint should accept current node ID and return new response options
                          console.log("Regenerate options for current node")
                        }}
                      >
                        <Icon as={FiRefreshCw} boxSize={4} />
                      </Button>
                    </HStack>

                    <VStack gap={4} alignItems="stretch">
                      {/* Pre-generated options (first turn) or no options yet */}
                      {conversationHistory.length === 1 &&
                        initialResponseOptions.map((option) => (
                          <Card.Root
                            key={option.id}
                            bg="white"
                            cursor="pointer"
                            _hover={{ shadow: "md", borderColor: "slate.600" }}
                            transition="all 0.2s"
                            border="2px solid"
                            borderColor="slate.500"
                            onClick={() =>
                              handleSelectPregeneratedResponse(option.text)
                            }
                          >
                            <Card.Body>
                              <Text fontSize="md" color="#3A3A3A" lineHeight="1.6">
                                {option.text}
                              </Text>
                            </Card.Body>
                          </Card.Root>
                        ))}

                      {/* Custom Response Card */}
                      <Card.Root bg="white" border="2px solid" borderColor="slate.500">
                        <Card.Body>
                          <VStack alignItems="flex-start" gap={3}>
                            <Text fontSize="sm" fontWeight="semibold" color="#3A3A3A">
                              Write Your Own
                            </Text>

                    <VStack align="stretch" gap={3} width="100%">
                      <Textarea
                        value={customResponse}
                        onChange={(e) => setCustomResponse(e.target.value)}
                        placeholder="Type your response here..."
                        rows={4}
                        resize="vertical"
                        width="100%" // make textarea full width
                      />

                      <HStack justify="space-between" width="100%">
                        <Button
                          size="sm"
                          bg="slate.500"
                          color="white"
                          _hover={{ bg: "slate.600" }}
                          onClick={handleSubmitCustomResponse}
                          disabled={!customResponse.trim()}
                        >
                          Submit
                        </Button>

                        <Button
                          size="sm"
                          colorScheme={isRecording ? "red" : "gray"}
                          onClick={() => {
                            if (isRecording) handleStopRecording()
                            else handleStartRecording()
                          }}
                        >
                          {isRecording ? "Stop Recording" : "🎤 Record"}
                        </Button>
                      </HStack>
                    </VStack>




                            {/*<Textarea*/}
                            {/*  value={customResponse}*/}
                            {/*  onChange={(e) => setCustomResponse(e.target.value)}*/}
                            {/*  placeholder="Type your response here..."*/}
                            {/*  rows={4}*/}
                            {/*  resize="vertical"*/}
                            {/*/>*/}
                            {/*<div flexDirection="row" alignItems="">*/}
                            {/* <Button*/}
                            {/*  size="sm"*/}
                            {/*  colorScheme={isRecording ? "red" : "gray"}*/}
                            {/*  onClick={() => {*/}
                            {/*    if (isRecording) handleStopRecording()*/}
                            {/*    else handleStartRecording()*/}
                            {/*  }}*/}
                            {/*>*/}
                            {/*  {isRecording ? "Stop Recording" : "🎤 Record"}*/}
                            {/*</Button>*/}
                            {/*<Button*/}
                            {/*  size="sm"*/}
                            {/*  bg="slate.500"*/}
                            {/*  color="white"*/}
                            {/*  _hover={{ bg: "slate.600" }}*/}
                            {/*  onClick={handleSubmitCustomResponse}*/}
                            {/*  disabled={!customResponse.trim()}*/}
                            {/*>*/}
                            {/*  Submit*/}
                            {/*</Button>*/}
                          </VStack>
                        </Card.Body>
                      </Card.Root>
                    </VStack>
                  </>
                )}

                {/* Party B's Turn - Show Opposing Counsel's Response Options */}
                {!isLoading && isPartyBTurn && pendingResponseOptions.length > 0 && (
                  <>
                    <HStack gap={1} align="center" mb={3}>
                      <Heading
                        fontSize="lg"
                        fontWeight="bold"
                        color="#3A3A3A"
                        textTransform="uppercase"
                      >
                        Next Statement
                      </Heading>
                      {/* Regenerate button - TODO: Backend integration needed */}
                      {/* When clicked, should call API to regenerate dialogue tree with current node as root */}
                      {/* This will provide new response options based on the last statement */}
                      <Button
                        variant="ghost"
                        size="xs"
                        color="#3A3A3A"
                        _hover={{ bg: "gray.100" }}
                        onClick={() => {
                          // TODO: Implement backend call to regenerate tree
                          // API endpoint should accept current node ID and return new response options
                          console.log("Regenerate options for current node")
                        }}
                      >
                        <Icon as={FiRefreshCw} boxSize={4} />
                      </Button>
                    </HStack>

                    <VStack gap={4} alignItems="stretch">
                      {pendingResponseOptions.map((option) => (
                        <Card.Root
                          key={option.id}
                          bg="white"
                          cursor="pointer"
                          _hover={{ shadow: "md", borderColor: "salmon.600" }}
                          transition="all 0.2s"
                          border="2px solid"
                          borderColor="salmon.500"
                          onClick={() => handleSelectOpposingResponse(option.text)}
                        >
                          <Card.Body>
                            <Text fontSize="md" color="#3A3A3A" lineHeight="1.6">
                              {option.text}
                            </Text>
                          </Card.Body>
                        </Card.Root>
                      ))}

{/* Custom Response Card for Party B */}
                      <Card.Root bg="white" border="2px solid" borderColor="salmon.500">
                        <Card.Body>
                          <VStack alignItems="flex-start" gap={3}>
                            <Text fontSize="sm" fontWeight="semibold" color="#3A3A3A">
                              Write Your Own
                            </Text>
                            <Textarea
                              value={customResponse}
                              onChange={(e) => setCustomResponse(e.target.value)}
                              placeholder="Type Party B's response here..."
                              rows={4}
                              resize="vertical"
                            />
                              <Button
                              size="sm"
                              colorScheme={isRecording ? "red" : "gray"}
                              onClick={() => {
                                if (isRecording) handleStopRecording()
                                else handleStartRecording()
                              }}
                            >
                              {isRecording ? "Stop Recording" : "🎤 Record"}
                            </Button>
                            <Button
                              size="sm"
                              bg="salmon.500"
                              color="white"
                              _hover={{ bg: "salmon.600" }}
                              onClick={() => {
                                if (customResponse.trim()) {
                                  handleSelectOpposingResponse(customResponse)
                                  setCustomResponse("")
                                }
                              }}
                              disabled={!customResponse.trim()}
                            >
                              Submit
                            </Button>
                          </VStack>
                        </Card.Body>
                      </Card.Root>
                    </VStack>
                  </>
                )}
                  </>
                ) : (
                  <>
                    {/* Tree Visualization View - Placeholder */}
                    <Box
                      bg="white"
                      borderRadius="md"
                      border="2px dashed"
                      borderColor="gray.300"
                      p={12}
                      textAlign="center"
                      minHeight="500px"
                      display="flex"
                      alignItems="center"
                      justifyContent="center"
                    >
                      <VStack gap={4}>
                        <Icon as={FiGitBranch} boxSize={16} color="gray.400" />
                        <Heading fontSize="xl" color="gray.600" fontWeight="medium">
                          Tree Visualization
                        </Heading>
                        <Text fontSize="md" color="gray.500" maxW="400px">
                          Interactive dialogue tree visualization will be displayed here, showing all conversation paths and branches.
                        </Text>
                      </VStack>
                    </Box>
                  </>
                )}
              </>
            )}
        </Box>
      </HStack>
      </Container>


      {/* Save Scenario Modal */}
      <Dialog.Root
        open={isSaveModalOpen}
        onOpenChange={(e) => setIsSaveModalOpen(e.open)}
      >
        <Dialog.Backdrop />
        <Dialog.Positioner>
          <Dialog.Content maxW="500px">
            <Dialog.Header>
              <Dialog.Title>Save Scenario</Dialog.Title>
            </Dialog.Header>
            <Dialog.Body>
              <VStack gap={4} alignItems="flex-start" width="100%">
                <Text fontSize="sm" color="#666">
                  Give this scenario a name to save it for later reference.
                </Text>
                <Input
                  value={scenarioName}
                  onChange={(e) => setScenarioName(e.target.value)}
                  placeholder="e.g., Opening Move: Nesting Arrangement"
                  autoFocus
                  onKeyDown={(e) => {
                    if (e.key === "Enter") handleSaveScenario()
                  }}
                />
              </VStack>
            </Dialog.Body>
            <Dialog.Footer>
              <Dialog.CloseTrigger asChild>
                <Button variant="outline">Cancel</Button>
              </Dialog.CloseTrigger>
              <Button
                bg="#3A3A3A"
                color="#F4ECD8"
                _hover={{ bg: "#2A2A2A" }}
                onClick={handleSaveScenario}
                disabled={!scenarioName.trim()}
              >
                Save
              </Button>
            </Dialog.Footer>
          </Dialog.Content>
        </Dialog.Positioner>
      </Dialog.Root>
    </Box>
  )
}<|MERGE_RESOLUTION|>--- conflicted
+++ resolved
@@ -554,19 +554,6 @@
     setCustomResponse("")
   }
 
-<<<<<<< HEAD
-=======
-  // Handle going back one step
-  // const handleBackOne = () => {
-  //   const history = getConversationHistory()
-  //   if (history.length > 1) {
-  //     // Navigate to the parent node (second-to-last in history)
-  //     const parentNode = history[history.length - 2]
-  //     handleNavigateToNode(parentNode.id)
-  //   }
-  // }
-
->>>>>>> e11bfd84
   // Handle save scenario
   const handleSaveScenario = () => {
     if (!scenarioName.trim()) return
